--- conflicted
+++ resolved
@@ -195,18 +195,9 @@
         if error:
             Logger.error('Shader: GL error %d' % error)
 
-<<<<<<< HEAD
-
-    cdef process_message(self, str ctype, str message):
-        message = message.strip().lower()
-        if message and message not in ('success.', 'link was successful.'):
-            Logger.error('Shader: %s: <%s>' % (ctype, message))
-            raise Exception(message)
-=======
     cdef void process_message(self, str ctype, str message):
         message = message.strip()
         if message and message != 'Success.':
             Logger.info('Shader: %s: <%s>' % (ctype, message))
->>>>>>> 38acd2da
         else:
             Logger.info('Shader: %s compiled successfully' % ctype)
