--- conflicted
+++ resolved
@@ -587,11 +587,8 @@
     ('dds', 'img_dds'),
     ('pygame', 'img_pygame'),
     ('pil', 'img_pil'),
-<<<<<<< HEAD
     ('osxcoreimage', 'img_osxcoreimage'),
-=======
     ('gif', 'img_gif'),
->>>>>>> 697f4541
 ))
 
 # resolve binding.
