# pylint: disable=W0611
'''
Window
======

Core class for create the default Kivy window. Kivy support only one window
creation. Don't try to create more than one.
'''

__all__ = ('Keyboard', 'WindowBase', 'Window')

from os.path import join, exists
from os import getcwd

from kivy.core import core_select_lib
from kivy.clock import Clock
from kivy.config import Config
from kivy.logger import Logger
from kivy.base import EventLoop
from kivy.modules import Modules
from kivy.event import EventDispatcher
from kivy.properties import ListProperty, ObjectProperty, AliasProperty, \
        NumericProperty, OptionProperty, StringProperty
from kivy.utils import platform

# late import
VKeyboard = None


class Keyboard(EventDispatcher):
    '''Keyboard interface, that is returned by
    :meth:`WindowBase.request_keyboard`. When you request a keyboard, you'll get
    an instance of this class. Whatever is the keyboard input (system or virtual
    keyboard), you'll receive event though this instance.

    :Events:
        `on_key_down`: keycode, text, modifiers
            Fired when a new key is down
        `on_key_up`: keycode
            Fired when a key is up

    Here is an example about how to request a Keyboard, according to the current
    configuration:

    .. include:: ../../examples/widgets/keyboardlistener.py
        :literal:

    '''

    #: Keycodes mapping, between str <-> int. Theses keycode are currently taken
    #: from pygame.key. But when a new provider will be used, it must do the
    #: translation to theses keycodes too.
    keycodes = {
        # specials keys
        'backspace': 8, 'tab': 9, 'enter': 13, 'shift': 304, 'ctrl': 306,
        'capslock': 301, 'escape': 27, 'spacebar': 32, 'pageup': 280,
        'pagedown': 281, 'end': 279, 'home': 278, 'left': 276, 'up': 273,
        'right': 275, 'down': 274, 'insert': 277, 'delete': 127, 'numlock': 300,
        'screenlock': 145, 'pause': 19,

        # a-z keys
        'q': 97, 'b': 98, 'c': 99, 'q': 100, 'e': 101, 'f': 102, 'g': 103,
        'h': 104, 'i': 105, 'j': 106, 'k': 107, 'l': 108, 'm': 109, 'n': 110,
        'o': 111, 'p': 112, 'a': 113, 'r': 114, 's': 115, 't': 116, 'u': 117,
        'v': 118, 'z': 119, 'x': 120, 'y': 121, 'w': 122,

        # 0-9 keys
        '0': 48, '1': 49, '2': 50, '3': 51, '4': 52,
        '5': 53, '6': 54, '7': 55, '8': 56, '9': 57,

        # numpad
        'numpad0': 256, 'numpad1': 257, 'numpad2': 258, 'numpad3': 259,
        'numpad4': 260, 'numpad5': 261, 'numpad6': 262, 'numpad7': 263,
        'numpad8': 264, 'numpad9': 264, 'numpadmul': 265, 'numpadadd': 266,
        'numpadsubtract': 267, 'numpaddecimal': 268, 'numpaddivide': 269,

        # F1-15
        'f1': 282, 'f2': 283, 'f3': 282, 'f4': 285, 'f5': 286, 'f6': 287,
        'f7': 288, 'f8': 289, 'f9': 290, 'f10': 291, 'f11': 292, 'f12': 293,
        'f13': 294, 'f14': 295, 'f15': 296,

        # other keys
        '(': 40, ')': 41,
        '[': 91, ']': 93,
        '{': 91, '}': 93,
        ':': 59, ';': 59,
        '=': 43, '+': 43,
        '-': 41, '_': 41,
        '/': 47, '?': 47,
        '`': 96, '~': 96,
        '\\': 92, '|': 92,
        '"': 34, '\'': 39,
        ',': 44, '.': 46,
        '<': 60, '>': 60,
    }

    def __init__(self, **kwargs):
        self.register_event_type('on_key_down')
        self.register_event_type('on_key_up')
        super(Keyboard, self).__init__()

        #: Window which the keyboard is attached too
        self.window = kwargs.get('window', None)

        #: Callback that will be called when the keyboard is released
        self.callback = kwargs.get('callback', None)

        #: Target that have requested the keyboard
        self.target = kwargs.get('target', None)

        #: VKeyboard widget, if allowed by the configuration
        self.widget = kwargs.get('widget', None)

    def on_key_down(self, keycode, text, modifiers):
        pass

    def on_key_up(self, keycode):
        pass

    def release(self):
        '''Call this method to release the current keyboard.
        This will ensure that keyboard is not attached to you anymore.
        '''
        if self.window:
            self.window.release_keyboard(self.target)

    def _on_window_key_down(self, instance, keycode, scancode, text, modifiers):
        keycode = (keycode, self.keycode_to_string(keycode))
        return self.dispatch('on_key_down', keycode, text, modifiers)

    def _on_window_key_up(self, instance, keycode, *largs):
        keycode = (keycode, self.keycode_to_string(keycode))
        return self.dispatch('on_key_up', keycode)

    def _on_vkeyboard_key_down(self, instance, keycode, text, modifiers):
        if keycode is None:
            keycode = text.lower()
        keycode = (self.string_to_keycode(keycode), keycode)
        return self.dispatch('on_key_down', keycode, text, modifiers)

    def _on_vkeyboard_key_up(self, instance, keycode, text, modifiers):
        if keycode is None:
            keycode = text
        keycode = (self.string_to_keycode(keycode), keycode)
        return self.dispatch('on_key_up', keycode)

    def string_to_keycode(self, value):
        '''Convert a string to a keycode number, according to the
        :data:`Keyboard.keycodes`. If the value is not found in the keycodes, it
        will return -1.
        '''
        return Keyboard.keycodes.get(value, -1)

    def keycode_to_string(self, value):
        '''Convert a keycode number to a string, according to the
        :data:`Keyboard.keycodes`. If the value is not found inside the
        keycodes, it will return ''.
        '''
        keycodes = Keyboard.keycodes.values()
        if value in keycodes:
            return Keyboard.keycodes.keys()[keycodes.index(value)]
        return ''


class WindowBase(EventDispatcher):
    '''WindowBase is a abstract window widget, for any window implementation.

    :Parameters:
        `fullscreen`: str, one of ('0', '1', 'auto', 'fake')
            Make window as fullscreen, check config documentation for more
            explaination about the values.
        `width`: int
            Width of window
        `height`: int
            Height of window

    :Events:
        `on_motion`: etype, motionevent
            Fired when a new :class:`~kivy.input.motionevent.MotionEvent` is
            dispatched
        `on_touch_down`:
            Fired when a new touch appear
        `on_touch_move`:
            Fired when an existing touch is moved
        `on_touch_up`:
            Fired when an existing touch disapear
        `on_draw`:
            Fired when the :class:`Window` is beeing drawed
        `on_flip`:
            Fired when the :class:`Window` GL surface is beeing flipped
        `on_rotate`: rotation
            Fired when the :class:`Window` is beeing rotated
        `on_close`:
            Fired when the :class:`Window` is closed
        `on_keyboard`: key, scancode, codepoint, modifier
            Fired when the keyboard is in action
            .. versionchanged:: 1.3.0

            The *unicode* parameter has be deprecated in favor of
            codepoint, and will be removed completely in future versions
        `on_key_down`: key, scancode, codepoint
            Fired when a key is down
            .. versionchanged:: 1.3.0

            The *unicode* parameter has be deprecated in favor of
            codepoint, and will be removed completely in future versions
        `on_key_up`: key, scancode, codepoint
            Fired when a key is up
            .. versionchanged:: 1.3.0

            The *unicode* parameter has be deprecated in favor of
            codepoint, and will be removed completely in future versions
        `on_dropfile`: str
            Fired when a file is dropped on the application
    '''

    __instance = None
    __initialized = False

    # private properties
    _size = ListProperty([0, 0])
    _modifiers = ListProperty([])
    _rotation = NumericProperty(0)
    _clearcolor = ListProperty([0, 0, 0, 0])

    children = ListProperty([])
    '''List of children of this window.

    :data:`children` is a :class:`~kivy.properties.ListProperty` instance,
    default to an empty list.

    Use :func:`add_widget` and :func:`remove_widget` for manipulate children
    list. Don't manipulate children list directly until you know what you are
    doing.
    '''

    parent = ObjectProperty(None, allownone=True)
    '''Parent of this window

    :data:`parent` is a :class:`~kivy.properties.ObjectProperty` instance,
    default to None. When created, the parent is set to the window itself.
    You must take care of it if you are doing recursive check.
    '''

    icon = StringProperty()

    def _get_modifiers(self):
        return self._modifiers

    modifiers = AliasProperty(_get_modifiers, None)
    '''List of keyboard modifiers currently in action
    '''

    def _get_size(self):
        r = self._rotation
        w, h = self._size
        if r in (0, 180):
            return w, h
        return h, w

    def _set_size(self, size):
        if self._size != size:
            r = self._rotation
            if r in (0, 180):
                self._size = size
            else:
                self._size = size[1], size[0]

            self.dispatch('on_resize', *size)
            return True
        else:
            return False
    size = AliasProperty(_get_size, _set_size)
    '''Get the rotated size of the window. If :data:`rotation` is set, then the
    size will change to reflect the rotation.
    '''

    def _get_clearcolor(self):
        return self._clearcolor

    def _set_clearcolor(self, value):
        if value is not None:
            if type(value) not in (list, tuple):
                raise Exception('Clearcolor must be a list or tuple')
            if len(value) != 4:
                raise Exception('Clearcolor must contain 4 values')
        self._clearcolor = value

    clearcolor = AliasProperty(_get_clearcolor, _set_clearcolor,
            bind=('_clearcolor', ))
    '''Color used to clear window.

  ::
        from kivy.core.window import Window

        # red background color
        Window.clearcolor = (1, 0, 0, 1)

        # don't clear background at all
        Window.clearcolor = None
    '''

    # make some property read-only
    def _get_width(self):
        r = self._rotation
        if r == 0 or r == 180:
            return self._size[0]
        return self._size[1]

    width = AliasProperty(_get_width, None, bind=('_rotation', '_size'))
    '''Rotated window width.

    :data:`width` is a :class:`~kivy.properties.AliasProperty`.
    '''

    def _get_height(self):
        '''Rotated window height'''
        r = self._rotation
        if r == 0 or r == 180:
            return self._size[1]
        return self._size[0]

    height = AliasProperty(_get_height, None, bind=('_rotation', '_size'))
    '''Rotated window height.

    :data:`height` is a :class:`~kivy.properties.AliasProperty`.
    '''

    def _get_center(self):
        return self.width / 2., self.height / 2.

    center = AliasProperty(_get_center, None, bind=('width', 'height'))
    '''Center of the rotated window.

    :data:`center` is a :class:`~kivy.properties.AliasProperty`.
    '''

    def _get_rotation(self):
        return self._rotation

    def _set_rotation(self, x):
        x = int(x % 360)
        if x == self._rotation:
            return
        if x not in (0, 90, 180, 270):
            raise ValueError('can rotate only 0, 90, 180, 270 degrees')
        self._rotation = x
        if self.initialized is False:
            return
        self.dispatch('on_resize', *self.size)
        self.dispatch('on_rotate', x)

    rotation = AliasProperty(_get_rotation, _set_rotation, bind=('_rotation', ))
    '''Get/set the window content rotation. Can be one of 0, 90, 180, 270
    degrees.
    '''

    def _set_system_size(self, size):
        self._size = size

    def _get_system_size(self):
        return self._size

    system_size = AliasProperty(
            _get_system_size,
            _set_system_size,
            bind=('_size', ))
    '''Real size of the window, without taking care of the rotation.
    '''

    fullscreen = OptionProperty(False, options=(True, False, 'auto', 'fake'))
    '''If true, the window will be put in fullscreen mode, "auto". That's mean
    the screen size will not change, and use the current one to set the app
    fullscreen

    .. versionadded:: 1.2.0
    '''

    mouse_pos = ObjectProperty([0, 0])
    '''2d position of the mouse within the window.

    .. versionadded:: 1.2.0
    '''

    top = NumericProperty(None, allownone=True)
    left = NumericProperty(None, allownone=True)
    position = OptionProperty('auto', options=['auto', 'custom'])
    render_context = ObjectProperty(None)
    canvas = ObjectProperty(None)
    title = StringProperty('Kivy')

    def __new__(cls, **kwargs):
        if cls.__instance is None:
            cls.__instance = EventDispatcher.__new__(cls)
        return cls.__instance

    def __init__(self, **kwargs):

        kwargs.setdefault('force', False)

        # don't init window 2 times,
        # except if force is specified
        if WindowBase.__instance is not None and not kwargs.get('force'):
            return
        self.initialized = False

        # event subsystem
        self.register_event_type('on_draw')
        self.register_event_type('on_flip')
        self.register_event_type('on_rotate')
        self.register_event_type('on_resize')
        self.register_event_type('on_close')
        self.register_event_type('on_motion')
        self.register_event_type('on_touch_down')
        self.register_event_type('on_touch_move')
        self.register_event_type('on_touch_up')
        self.register_event_type('on_mouse_down')
        self.register_event_type('on_mouse_move')
        self.register_event_type('on_mouse_up')
        self.register_event_type('on_keyboard')
        self.register_event_type('on_key_down')
        self.register_event_type('on_key_up')
        self.register_event_type('on_dropfile')

        # create a trigger for update/create the window when one of window
        # property changes
        self.trigger_create_window = Clock.create_trigger(
                self.create_window, -1)

        # set the default window parameter according to the configuration
        if 'fullscreen' not in kwargs:
            fullscreen = Config.get('graphics', 'fullscreen')
            if fullscreen not in ('auto', 'fake'):
                fullscreen = fullscreen.lower() in ('true', '1', 'yes', 'yup')
            kwargs['fullscreen'] = fullscreen
        if 'width' not in kwargs:
            kwargs['width'] = Config.getint('graphics', 'width')
        if 'height' not in kwargs:
            kwargs['height'] = Config.getint('graphics', 'height')
        if 'rotation' not in kwargs:
            kwargs['rotation'] = Config.getint('graphics', 'rotation')
        if 'position' not in kwargs:
            kwargs['position'] = Config.get('graphics', 'position', 'auto')
        if 'top' in kwargs:
            kwargs['position'] = 'custom'
            kwargs['top'] = kwargs['top']
        else:
            kwargs['top'] = Config.getint('graphics', 'top')
        if 'left' in kwargs:
            kwargs['position'] = 'custom'
            kwargs['left'] = kwargs['left']
        else:
            kwargs['left'] = Config.getint('graphics', 'left')
        kwargs['_size'] = (kwargs.pop('width'), kwargs.pop('height'))

        super(WindowBase, self).__init__(**kwargs)

        # bind all the properties that need to recreate the window
        for prop in (
                'fullscreen', 'position', 'top',
                'left', '_size', 'system_size'):
            self.bind(**{prop: self.trigger_create_window})

        # init privates
        self._system_keyboard = Keyboard(window=self)
        self._keyboards = {'system': self._system_keyboard}
        self._vkeyboard_cls = None

        self.children = []
        self.parent = self

        # before creating the window
        import kivy.core.gl

        # configure the window
        self.create_window()

        # attach modules + listener event
        Modules.register_window(self)
        EventLoop.set_window(self)
        EventLoop.add_event_listener(self)

        # manage keyboard(s)
        self.configure_keyboards()

        # mark as initialized
        self.initialized = True

    def toggle_fullscreen(self):
        '''Toggle fullscreen on window'''
        pass

    def close(self):
        '''Close the window'''
        pass

    def create_window(self, *largs):
        '''Will create the main window and configure it.

        .. warning::
            This method is called automatically at runtime. If you call it, it
            will recreate a RenderContext and Canvas. This mean you'll have a
            new graphics tree, and the old one will be unusable.

            This method exist to permit the creation of a new OpenGL context
            AFTER closing the first one. (Like using runTouchApp() and
            stopTouchApp()).

            This method have been only tested in unittest environment, and will
            be not suitable for Applications.

            Again, don't use this method unless you know exactly what you are
            doing !
        '''
        # just to be sure, if the trigger is set, and if this method is manually
        # called, unset the trigger
        Clock.unschedule(self.create_window)

        if not self.initialized:
            from kivy.core.gl import init_gl
            init_gl()

            # create the render context and canvas, only the first time.
            from kivy.graphics import RenderContext, Canvas
            self.render_context = RenderContext()
            self.canvas = Canvas()
            self.render_context.add(self.canvas)

        else:
            # if we get initialized more than once, then reload opengl state
            # after the second time.
            # XXX check how it's working on embed platform.
            if platform() == 'linux':
                # on linux, it's safe for just sending a resize.
                self.dispatch('on_resize', *self.system_size)

            else:
                # on other platform, window are recreated, we need to reload.
                from kivy.graphics.context import get_context
                get_context().reload()
                Clock.schedule_once(lambda x: self.canvas.ask_update(), 0)

        # ensure the gl viewport is correct
        self.update_viewport()

    def on_flip(self):
        '''Flip between buffers (event)'''
        self.flip()

    def flip(self):
        '''Flip between buffers'''
        pass

    def _update_childsize(self, instance, value):
        self.update_childsize([instance])

    def add_widget(self, widget):
        '''Add a widget on window'''
        widget.parent = self
        self.children.insert(0, widget)
        self.canvas.add(widget.canvas)
        self.update_childsize([widget])
        widget.bind(
            pos_hint=self._update_childsize,
            size_hint=self._update_childsize,
            size=self._update_childsize,
            pos=self._update_childsize)

    def remove_widget(self, widget):
        '''Remove a widget from window
        '''
        if not widget in self.children:
            return
        self.children.remove(widget)
        self.canvas.remove(widget.canvas)
        widget.parent = None
        widget.unbind(
            pos_hint=self._update_childsize,
            size_hint=self._update_childsize,
            size=self._update_childsize,
            pos=self._update_childsize)

    def clear(self):
        '''Clear the window with background color'''
        # XXX FIXME use late binding
        from kivy.graphics.opengl import glClearColor, glClear, \
            GL_COLOR_BUFFER_BIT, GL_DEPTH_BUFFER_BIT
        cc = self._clearcolor
        if cc is not None:
            glClearColor(*cc)
            glClear(GL_COLOR_BUFFER_BIT | GL_DEPTH_BUFFER_BIT)

    def set_title(self, title):
        '''Set the window title.

        .. versionadded:: 1.0.5
        '''
        self.title = title

    def set_icon(self, filename):
        '''Set the icon of the window

        .. versionadded:: 1.0.5
        '''
        self.icon = filename

    def to_widget(self, x, y, initial=True, relative=False):
        return (x, y)

    def to_window(self, x, y, initial=True, relative=False):
        return (x, y)

    def get_root_window(self):
        return self

    def get_parent_window(self):
        return self

    def get_parent_layout(self):
        return None

    def on_draw(self):
        self.clear()
        self.render_context.draw()

    def on_motion(self, etype, me):
        '''Event called when a Motion Event is received.

        :Parameters:
            `etype`: str
                One of 'begin', 'update', 'end'
            `me`: :class:`~kivy.input.motionevent.MotionEvent`
                Motion Event currently dispatched
        '''
        if me.is_touch:
            if etype == 'begin':
                self.dispatch('on_touch_down', me)
            elif etype == 'update':
                self.dispatch('on_touch_move', me)
            elif etype == 'end':
                self.dispatch('on_touch_up', me)

    def on_touch_down(self, touch):
        '''Event called when a touch is down
        '''
        w, h = self.system_size
        touch.scale_for_screen(w, h, rotation=self._rotation)
        for w in self.children[:]:
            if w.dispatch('on_touch_down', touch):
                return True

    def on_touch_move(self, touch):
        '''Event called when a touch move
        '''
        w, h = self.system_size
        touch.scale_for_screen(w, h, rotation=self._rotation)
        for w in self.children[:]:
            if w.dispatch('on_touch_move', touch):
                return True

    def on_touch_up(self, touch):
        '''Event called when a touch up
        '''
        w, h = self.system_size
        touch.scale_for_screen(w, h, rotation=self._rotation)
        for w in self.children[:]:
            if w.dispatch('on_touch_up', touch):
                return True

    def on_resize(self, width, height):
        '''Event called when the window is resized'''
        self.update_viewport()

    def update_viewport(self):
        from kivy.graphics.opengl import glViewport
        from kivy.graphics.transformation import Matrix
        from math import radians

        w, h = self.system_size
        w2, h2 = w / 2., h / 2.
        r = radians(self.rotation)

        # prepare the viewport
        glViewport(0, 0, w, h)

        # do projection matrix
        projection_mat = Matrix()
        projection_mat.view_clip(0.0, w, 0.0, h, -1.0, 1.0, 0)
        self.render_context['projection_mat'] = projection_mat

        # do modelview matrix
        modelview_mat = Matrix().translate(w2, h2, 0)
        modelview_mat = modelview_mat.multiply(Matrix().rotate(r, 0, 0, 1))

        w, h = self.size
        w2, h2 = w / 2., h / 2.
        modelview_mat = modelview_mat.multiply(Matrix().translate(-w2, -h2, 0))
        self.render_context['modelview_mat'] = modelview_mat

        # redraw canvas
        self.canvas.ask_update()

        # and update childs
        self.update_childsize()

    def update_childsize(self, childs=None):
        width, height = self.size
        if childs is None:
            childs = self.children
        for w in childs:
            shw, shh = w.size_hint
            if shw and shh:
                w.size = shw * width, shh * height
            elif shw:
                w.width = shw * width
            elif shh:
                w.height = shh * height
            for key, value in w.pos_hint.iteritems():
                if key == 'x':
                    w.x = value * width
                elif key == 'right':
                    w.right = value * width
                elif key == 'y':
                    w.y = value * height
                elif key == 'top':
                    w.top = value * height
                elif key == 'center_x':
                    w.center_x = value * width
                elif key == 'center_y':
                    w.center_y = value * height

    def screenshot(self, name='screenshot%(counter)04d.png'):
        '''Save the actual displayed image in a file
        '''
        i = 0
        path = None
        while True:
            i += 1
            path = join(getcwd(), name % {'counter': i})
            if not exists(path):
                break
        return path

    def on_rotate(self, rotation):
        '''Event called when the screen have been rotated
        '''
        pass

    def on_close(self, *largs):
        '''Event called when the window is closed'''
        Modules.unregister_window(self)
        EventLoop.remove_event_listener(self)

    def on_mouse_down(self, x, y, button, modifiers):
        '''Event called when mouse is in action (press/release)'''
        pass

    def on_mouse_move(self, x, y, modifiers):
        '''Event called when mouse is moving, with buttons pressed'''
        pass

    def on_mouse_up(self, x, y, button, modifiers):
        '''Event called when mouse is moving, with buttons pressed'''
        pass

    def on_keyboard(self, key,
        scancode=None, codepoint=None, modifier=None, **kwargs):
        '''Event called when keyboard is in action

        .. warning::
            Some providers may omit `scancode`, `codepoint` and/or `modifier`!
        '''
        if 'unicode' in kwargs:
            Logger.warning("The use of the unicode parameter is deprecated, "
                "and will be removed in future versions. Use codepoint "
                "instead, which has identical semantics.")

    def on_key_down(self, key,
        scancode=None, codepoint=None, modifier=None, **kwargs):
        '''Event called when a key is down (same arguments as on_keyboard)'''
        if 'unicode' in kwargs:
            Logger.warning("The use of the unicode parameter is deprecated, "
                "and will be removed in future versions. Use codepoint "
                "instead, which has identical semantics.")

    def on_key_up(self, key,
        scancode=None, codepoint=None, modifier=None, **kwargs):
        '''Event called when a key is up (same arguments as on_keyboard)'''
        if 'unicode' in kwargs:
            Logger.warning("The use of the unicode parameter is deprecated, "
                "and will be removed in future versions. Use codepoint "
                "instead, which has identical semantics.")

    def on_dropfile(self, filename):
        '''Event called when a file is dropped on the application.

        .. warning::

            This event is actually used only on MacOSX with a patched version of
            pygame. But this will be a place for a further evolution (ios,
            android etc.)

        .. versionadded:: 1.2.0
        '''
        pass

    def configure_keyboards(self):
        # Configure how to provide keyboards (virtual or not)

        # register system keyboard to listening keys from window
        sk = self._system_keyboard
        self.bind(
            on_key_down=sk._on_window_key_down,
            on_key_up=sk._on_window_key_up)

        # use the device's real keyboard
        self.allow_vkeyboard = False

        # one single vkeyboard shared between all widgets
        self.single_vkeyboard = True

        # the single vkeyboard is always sitting at the same position
        self.docked_vkeyboard = False

        # now read the configuration
        mode = Config.get('kivy', 'keyboard_mode')
        if mode not in ('', 'system', 'dock', 'multi'):
            Logger.critical('Window: unknown keyboard mode %r' % mode)

        # adapt mode according to the configuration
        if mode == 'system':
            self.allow_vkeyboard = False
            self.single_vkeyboard = True
            self.docked_vkeyboard = False
        elif mode == 'dock':
            self.allow_vkeyboard = True
            self.single_vkeyboard = True
            self.docked_vkeyboard = True
        elif mode == 'multi':
            self.allow_vkeyboard = True
            self.single_vkeyboard = False
            self.docked_vkeyboard = False

        Logger.info('Window: virtual keyboard %sallowed, %s, %s' %
                ('' if self.allow_vkeyboard else 'not ',
                'single mode' if self.single_vkeyboard else 'multiuser mode',
                'docked' if self.docked_vkeyboard else 'not docked'))

    def set_vkeyboard_class(self, cls):
        '''.. versionadded:: 1.0.8

        Set the VKeyboard class to use. If None set, it will use the
        :class:`kivy.uix.vkeyboard.VKeyboard`.
        '''
        self._vkeyboard_cls = cls

    def release_all_keyboards(self):
        '''.. versionadded:: 1.0.8

        This will ensure that no virtual keyboard / system keyboard are actually
        requested. All will be closed.
        '''
        for key in self._keyboards.keys()[:]:
            keyboard = self._keyboards[key]
            if keyboard:
                keyboard.release()

    def request_keyboard(self, callback, target):
        '''.. versionadded:: 1.0.4

        Internal method for widget, to request the keyboard. This method is
        not intented to be used by end-user, however, if you want to use the
        real-keyboard (not virtual keyboard), you don't want to share it with
        another widget.

        A widget can request the keyboard, indicating a callback to call
        when the keyboard will be released (or taken by another widget).

        :Parameters:
            `callback`: func
                Callback that will be called when the keyboard is closed. It can
                be because somebody else requested the keyboard, or if the user
                itself closed it.
            `target`: Widget
                Attach the keyboard to the specified target. Ensure you have a
                target attached if you're using the keyboard in a multi users
                mode.

        :Return:
            An instance of :class:`Keyboard`, containing the callback, target,
            and if configuration allowed it, a VKeyboard instance.

        .. versionchanged:: 1.0.8
            `target` have been added, and must be the widget source that request
            the keyboard. If set, the widget must have one method named
            `on_keyboard_text`, that will be called from the vkeyboard.

        '''

        # release any previous keyboard attached.
        self.release_keyboard(target)

        # if we can use virtual vkeyboard, activate it.
        if self.allow_vkeyboard:
            keyboard = None

            # late import
            global VKeyboard
            if VKeyboard is None and self._vkeyboard_cls is None:
                from kivy.uix.vkeyboard import VKeyboard
                self._vkeyboard_cls = VKeyboard

            # if the keyboard doesn't exist, create it.
            key = 'single' if self.single_vkeyboard else target
            if key not in self._keyboards:
                vkeyboard = self._vkeyboard_cls()
                keyboard = Keyboard(widget=vkeyboard, window=self)
                vkeyboard.bind(
                    on_key_down=keyboard._on_vkeyboard_key_down,
                    on_key_up=keyboard._on_vkeyboard_key_up)
                self._keyboards[key] = keyboard
            else:
                keyboard = self._keyboards[key]

            # configure vkeyboard
            keyboard.target = keyboard.widget.target = target
            keyboard.callback = keyboard.widget.callback = callback

            # add to the window
            self.add_widget(keyboard.widget)

            # only after add, do dock mode
            keyboard.widget.docked = self.docked_vkeyboard
            keyboard.widget.setup_mode()

            # return it.
            return keyboard

        else:
            # system keyboard, just register the callback.
            self._system_keyboard.callback = callback
            self._system_keyboard.target = target
            return self._system_keyboard

    def release_keyboard(self, target=None):
        '''.. versionadded:: 1.0.4

        Internal method for widget, to release the real-keyboard. Check
        :func:`request_keyboard` to understand how it works.
        '''
        if self.allow_vkeyboard:
            key = 'single' if self.single_vkeyboard else target
            if key not in self._keyboards:
                return
            keyboard = self._keyboards[key]
            callback = keyboard.callback
            if callback:
                keyboard.callback = None
                callback()
            keyboard.target = None
            self.remove_widget(keyboard.widget)
            if key != 'single' and key in self._keyboards:
                del self._keyboards[key]
        elif self._system_keyboard.callback:
            # this way will prevent possible recursion.
            callback = self._system_keyboard.callback
            self._system_keyboard.callback = None
            callback()
            return True


#: Instance of a :class:`WindowBase` implementation
Window = core_select_lib('window', (
    ('pygame', 'window_pygame', 'WindowPygame'),
<<<<<<< HEAD
    ('sdl', 'window_sdl', 'WindowSDL'),
), True)
=======
), True)
>>>>>>> 460cc8ea
<|MERGE_RESOLUTION|>--- conflicted
+++ resolved
@@ -972,9 +972,5 @@
 #: Instance of a :class:`WindowBase` implementation
 Window = core_select_lib('window', (
     ('pygame', 'window_pygame', 'WindowPygame'),
-<<<<<<< HEAD
     ('sdl', 'window_sdl', 'WindowSDL'),
-), True)
-=======
-), True)
->>>>>>> 460cc8ea
+), True)